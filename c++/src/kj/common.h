--- conflicted
+++ resolved
@@ -313,31 +313,27 @@
 #define KJ_DEPRECATED(reason) \
     __attribute__((deprecated(reason)))
 #endif
+#if KJ_HAS_CPP_ATTRIBUTE(clang::unavailable)
+#define KJ_UNAVAILABLE(reason) [[clang::unavailable(reason)]]
+#else
 #define KJ_UNAVAILABLE(reason) \
     __attribute__((unavailable(reason)))
+#endif
 #elif __GNUC__
 #if !defined(KJ_DEPRECATED)
 #define KJ_DEPRECATED(reason) \
     __attribute__((deprecated))
-<<<<<<< HEAD
-#endif
-#define KJ_UNAVAILABLE(reason)
-=======
+#endif
 #define KJ_UNAVAILABLE(reason) = delete
 // If the `unavailable` attribute is not supproted, just mark the method deleted, which at least
 // makes it a compile-time error to try to call it. Note that on Clang, marking a method deleted
 // *and* unavailable unfortunately defeats the purpose of the unavailable annotation, as the
 // generic "deleted" error is reported instead.
->>>>>>> f698a099
 #else
 #if !defined(KJ_DEPRECATED)
 #define KJ_DEPRECATED(reason)
-<<<<<<< HEAD
-#endif
-#define KJ_UNAVAILABLE(reason)
-=======
+#endif
 #define KJ_UNAVAILABLE(reason) = delete
->>>>>>> f698a099
 // TODO(msvc): Again, here, MSVC prefers a prefix, __declspec(deprecated).
 #endif
 
