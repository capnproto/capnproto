// Copyright (c) 2013-2014 Sandstorm Development Group, Inc. and contributors
// Licensed under the MIT License:
//
// Permission is hereby granted, free of charge, to any person obtaining a copy
// of this software and associated documentation files (the "Software"), to deal
// in the Software without restriction, including without limitation the rights
// to use, copy, modify, merge, publish, distribute, sublicense, and/or sell
// copies of the Software, and to permit persons to whom the Software is
// furnished to do so, subject to the following conditions:
//
// The above copyright notice and this permission notice shall be included in
// all copies or substantial portions of the Software.
//
// THE SOFTWARE IS PROVIDED "AS IS", WITHOUT WARRANTY OF ANY KIND, EXPRESS OR
// IMPLIED, INCLUDING BUT NOT LIMITED TO THE WARRANTIES OF MERCHANTABILITY,
// FITNESS FOR A PARTICULAR PURPOSE AND NONINFRINGEMENT. IN NO EVENT SHALL THE
// AUTHORS OR COPYRIGHT HOLDERS BE LIABLE FOR ANY CLAIM, DAMAGES OR OTHER
// LIABILITY, WHETHER IN AN ACTION OF CONTRACT, TORT OR OTHERWISE, ARISING FROM,
// OUT OF OR IN CONNECTION WITH THE SOFTWARE OR THE USE OR OTHER DEALINGS IN
// THE SOFTWARE.

// Header that should be #included by everyone.
//
// This defines very simple utilities that are widely applicable.

#pragma once

#if defined(__GNUC__) || defined(__clang__)
#define KJ_BEGIN_SYSTEM_HEADER _Pragma("GCC system_header")
#elif defined(_MSC_VER)
#define KJ_BEGIN_SYSTEM_HEADER __pragma(warning(push, 0))
#define KJ_END_SYSTEM_HEADER __pragma(warning(pop))
#endif

#ifndef KJ_BEGIN_SYSTEM_HEADER
#define KJ_BEGIN_SYSTEM_HEADER
#endif

#ifndef KJ_END_SYSTEM_HEADER
#define KJ_END_SYSTEM_HEADER
#endif

#if !defined(KJ_HEADER_WARNINGS) || !KJ_HEADER_WARNINGS
#define KJ_BEGIN_HEADER KJ_BEGIN_SYSTEM_HEADER
#define KJ_END_HEADER KJ_END_SYSTEM_HEADER
#else
#define KJ_BEGIN_HEADER
#define KJ_END_HEADER
#endif

#ifdef __has_cpp_attribute
#define KJ_HAS_CPP_ATTRIBUTE(x) __has_cpp_attribute(x)
#else
#define KJ_HAS_CPP_ATTRIBUTE(x) 0
#endif

#ifdef __has_feature
#define KJ_HAS_COMPILER_FEATURE(x) __has_feature(x)
#else
#define KJ_HAS_COMPILER_FEATURE(x) 0
#endif

KJ_BEGIN_HEADER

#ifndef KJ_NO_COMPILER_CHECK
// Technically, __cplusplus should be 201402L for C++14, but GCC 4.9 -- which is supported -- still
// had it defined to 201300L even with -std=c++14.
#if __cplusplus < 201300L && !__CDT_PARSER__ && !_MSC_VER
  #error "This code requires C++14. Either your compiler does not support it or it is not enabled."
  #ifdef __GNUC__
    // Compiler claims compatibility with GCC, so presumably supports -std.
    #error "Pass -std=c++14 on the compiler command line to enable C++14."
  #endif
#endif

#ifdef __GNUC__
  #if __clang__
    #if __clang_major__ < 5
      #warning "This library requires at least Clang 5.0."
    #elif __cplusplus >= 201402L && !__has_include(<initializer_list>)
      #warning "Your compiler supports C++14 but your C++ standard library does not.  If your "\
               "system has libc++ installed (as should be the case on e.g. Mac OSX), try adding "\
               "-stdlib=libc++ to your CXXFLAGS."
    #endif
  #else
    #if __GNUC__ < 5
      #warning "This library requires at least GCC 5.0."
    #endif
  #endif
#elif defined(_MSC_VER)
  #if _MSC_VER < 1910 && !defined(__clang__)
    #error "You need Visual Studio 2017 or better to compile this code."
  #endif
#else
  #warning "I don't recognize your compiler. As of this writing, Clang, GCC, and Visual Studio "\
           "are the only known compilers with enough C++14 support for this library. "\
           "#define KJ_NO_COMPILER_CHECK to make this warning go away."
#endif
#endif

#include <stddef.h>
#include <initializer_list>

#if __linux__ && __cplusplus > 201200L
// Hack around stdlib bug with C++14 that exists on some Linux systems.
// Apparently in this mode the C library decides not to define gets() but the C++ library still
// tries to import it into the std namespace. This bug has been fixed at the source but is still
// widely present in the wild e.g. on Ubuntu 14.04.
#undef _GLIBCXX_HAVE_GETS
#endif

#if defined(_MSC_VER)
#ifndef NOMINMAX
#define NOMINMAX 1
#endif
#include <intrin.h>  // __popcnt
#endif

// =======================================================================================

namespace kj {

typedef unsigned int uint;
typedef unsigned char byte;

// =======================================================================================
// Common macros, especially for common yet compiler-specific features.

// Detect whether RTTI and exceptions are enabled, assuming they are unless we have specific
// evidence to the contrary.  Clients can always define KJ_NO_RTTI or KJ_NO_EXCEPTIONS explicitly
// to override these checks.

// TODO: Ideally we'd use __cpp_exceptions/__cpp_rtti not being defined as the first pass since
//   that is the standard compliant way. However, it's unclear how to use those macros (or any
//   others) to distinguish between the compiler supporting feature detection and the feature being
//   disabled vs the compiler not supporting feature detection at all.
#if defined(__has_feature)
  #if !defined(KJ_NO_RTTI) && !__has_feature(cxx_rtti)
    #define KJ_NO_RTTI 1
  #endif
  #if !defined(KJ_NO_EXCEPTIONS) && !__has_feature(cxx_exceptions)
    #define KJ_NO_EXCEPTIONS 1
  #endif
#elif defined(__GNUC__)
  #if !defined(KJ_NO_RTTI) && !__GXX_RTTI
    #define KJ_NO_RTTI 1
  #endif
  #if !defined(KJ_NO_EXCEPTIONS) && !__EXCEPTIONS
    #define KJ_NO_EXCEPTIONS 1
  #endif
#elif defined(_MSC_VER)
  #if !defined(KJ_NO_RTTI) && !defined(_CPPRTTI)
    #define KJ_NO_RTTI 1
  #endif
  #if !defined(KJ_NO_EXCEPTIONS) && !defined(_CPPUNWIND)
    #define KJ_NO_EXCEPTIONS 1
  #endif
#endif

#if !defined(KJ_DEBUG) && !defined(KJ_NDEBUG)
// Heuristically decide whether to enable debug mode.  If DEBUG or NDEBUG is defined, use that.
// Otherwise, fall back to checking whether optimization is enabled.
#if defined(DEBUG) || defined(_DEBUG)
#define KJ_DEBUG
#elif defined(NDEBUG)
#define KJ_NDEBUG
#elif __OPTIMIZE__
#define KJ_NDEBUG
#else
#define KJ_DEBUG
#endif
#endif

#define KJ_DISALLOW_COPY(classname) \
  classname(const classname&) = delete; \
  classname& operator=(const classname&) = delete
// Deletes the implicit copy constructor and assignment operator.

#ifdef __GNUC__
#define KJ_LIKELY(condition) __builtin_expect(condition, true)
#define KJ_UNLIKELY(condition) __builtin_expect(condition, false)
// Branch prediction macros.  Evaluates to the condition given, but also tells the compiler that we
// expect the condition to be true/false enough of the time that it's worth hard-coding branch
// prediction.
#else
#define KJ_LIKELY(condition) (condition)
#define KJ_UNLIKELY(condition) (condition)
#endif

// Prefer standard attributes, if available.
#if defined(__has_cpp_attribute)
#define KJ_HAS_CPP_ATTRIBUTE(x) __has_cpp_attribute(x)
#else
#define KJ_HAS_CPP_ATTRIBUTE(x) 0
#endif

#if defined(KJ_DEBUG) || __NO_INLINE__
#define KJ_ALWAYS_INLINE(...) inline __VA_ARGS__
// Don't force inline in debug mode.
#else
#if KJ_HAS_CPP_ATTRIBUTE(gnu::always_inline)
// Try not to mix standard (C++11) attribute syntax with GNU attribute syntax.
#define KJ_ALWAYS_INLINE(...) inline __VA_ARGS__ [[gnu::always_inline]]
#elif defined(_MSC_VER) && !defined(__clang__)
#define KJ_ALWAYS_INLINE(...) __forceinline __VA_ARGS__
#else
#define KJ_ALWAYS_INLINE(...) inline __VA_ARGS__ __attribute__((always_inline))
#endif
// Force a function to always be inlined.  Apply only to the prototype, not to the definition.
#endif

#if KJ_HAS_CPP_ATTRIBUTE(gnu::noinline)
#define KJ_NOINLINE [[gnu::noinline]]
#elif defined(_MSC_VER) && !defined(__clang__)
#define KJ_NOINLINE __declspec(noinline)
#else
#define KJ_NOINLINE __attribute__((noinline))
#endif

// Prefer standard attributes, if available.
#if KJ_HAS_CPP_ATTRIBUTE(noreturn)
#define KJ_NORETURN(prototype) [[noreturn]] prototype
#endif
#if KJ_HAS_CPP_ATTRIBUTE(maybe_unused)
#define KJ_UNUSED [[maybe_unused]]
#define KJ_UNUSED_MEMBER [[maybe_unused]]
#endif
#if KJ_HAS_CPP_ATTRIBUTE(nodiscard)
#define KJ_WARN_UNUSED_RESULT [[nodiscard]]
#endif
#if KJ_HAS_CPP_ATTRIBUTE(deprecated)
#define KJ_DEPRECATED(reason) [[deprecated(reason)]]
#endif

#if defined(_MSC_VER) && !__clang__
#if !defined(KJ_NORETURN)
#define KJ_NORETURN(prototype) __declspec(noreturn) prototype
#endif
#if !defined(KJ_UNUSED)
#define KJ_UNUSED
#endif
#if !defined(KJ_WARN_UNUSED_RESULT)
#define KJ_WARN_UNUSED_RESULT
// TODO(msvc): KJ_WARN_UNUSED_RESULT can use _Check_return_ on MSVC, but it's a prefix, so
//   wrapping the whole prototype is needed. http://msdn.microsoft.com/en-us/library/jj159529.aspx
//   Similarly, KJ_UNUSED could use __pragma(warning(suppress:...)), but again that's a prefix.
#endif
#else
#if !defined(KJ_NORETURN)
#define KJ_NORETURN(prototype) prototype __attribute__((noreturn))
#endif
#if !defined(KJ_UNUSED)
#define KJ_UNUSED __attribute__((unused))
#endif
#if !defined(KJ_WARN_UNUSED_RESULT)
#define KJ_WARN_UNUSED_RESULT __attribute__((warn_unused_result))
#endif
<<<<<<< HEAD
#endif
=======
>>>>>>> da823d63

#if KJ_HAS_CPP_ATTRIBUTE(clang::lifetimebound)
// If this is generating too many false-positives, the user is responsible for disabling the
// problematic warning at the compiler switch level or by suppressing the place where the
// false-positive is reported through compiler-specific pragmas if available.
#define KJ_LIFETIMEBOUND [[clang::lifetimebound]]
#else
#define KJ_LIFETIMEBOUND
#endif
// Annotation that indicates the returned value is referencing a resource owned by this type (e.g.
// cStr() on a std::string). Unfortunately this lifetime can only be superficial currently & cannot
// track further. For example, there's no way to get `array.asPtr().slice(5, 6))` to warn if the
// last slice exceeds the lifetime of `array`. That's because in the general case `ArrayPtr::slice`
// can't have the lifetime bound annotation since it's not wrong to do something like:
//     ArrayPtr<char> doSomething(ArrayPtr<char> foo) {
//        ...
//        return foo.slice(5, 6);
//     }
// If `ArrayPtr::slice` had a lifetime bound then the compiler would warn about this perfectly
// legitimate method. Really there needs to be 2 more annotations. One to inherit the lifetime bound
// and another to inherit the lifetime bound from a parameter (which really could be the same thing
// by allowing a syntax like `[[clang::lifetimebound(*this)]]`.
// https://clang.llvm.org/docs/AttributeReference.html#lifetimebound

#if KJ_HAS_CPP_ATTRIBUTE(maybe_unused)
#define KJ_UNUSED_MEMBER [[maybe_unused]]
#elif __clang__
#define KJ_UNUSED_MEMBER __attribute__((unused))
// Inhibits "unused" warning for member variables.  Only Clang produces such a warning, while GCC
// complains if the attribute is set on members.
#else
#define KJ_UNUSED_MEMBER
#endif

#if __cplusplus > 201703L || (__clang__  && __clang_major__ >= 9 && __cplusplus >= 201103L)
// Technically this was only added to C++20 but Clang allows it for >= C++11 and spelunking the
// attributes manual indicates it first came in with Clang 9.
#define KJ_NO_UNIQUE_ADDRESS [[no_unique_address]]
#else
#define KJ_NO_UNIQUE_ADDRESS
#endif

#if KJ_HAS_COMPILER_FEATURE(thread_sanitizer) || defined(__SANITIZE_THREAD__)
#define KJ_DISABLE_TSAN __attribute__((no_sanitize("thread"), noinline))
#else
#define KJ_DISABLE_TSAN
#endif

#if __clang__
#if !defined(KJ_DEPRECATED)
#define KJ_DEPRECATED(reason) \
    __attribute__((deprecated(reason)))
#endif
#define KJ_UNAVAILABLE(reason) \
    __attribute__((unavailable(reason)))
#elif __GNUC__
#if !defined(KJ_DEPRECATED)
#define KJ_DEPRECATED(reason) \
    __attribute__((deprecated))
#endif
#define KJ_UNAVAILABLE(reason)
#else
#if !defined(KJ_DEPRECATED)
#define KJ_DEPRECATED(reason)
#endif
#define KJ_UNAVAILABLE(reason)
// TODO(msvc): Again, here, MSVC prefers a prefix, __declspec(deprecated).
#endif

#if KJ_TESTING_KJ  // defined in KJ's own unit tests; others should not define this
#undef KJ_DEPRECATED
#define KJ_DEPRECATED(reason)
#endif

namespace _ {  // private

KJ_NORETURN(void inlineRequireFailure(
    const char* file, int line, const char* expectation, const char* macroArgs,
    const char* message = nullptr));

KJ_NORETURN(void unreachable());

}  // namespace _ (private)

#ifdef KJ_DEBUG
#if _MSC_VER && !defined(__clang__)
#define KJ_IREQUIRE(condition, ...) \
    if (KJ_LIKELY(condition)); else ::kj::_::inlineRequireFailure( \
        __FILE__, __LINE__, #condition, "" #__VA_ARGS__, __VA_ARGS__)
// Version of KJ_DREQUIRE() which is safe to use in headers that are #included by users.  Used to
// check preconditions inside inline methods.  KJ_IREQUIRE is particularly useful in that
// it will be enabled depending on whether the application is compiled in debug mode rather than
// whether libkj is.
#else
#define KJ_IREQUIRE(condition, ...) \
    if (KJ_LIKELY(condition)); else ::kj::_::inlineRequireFailure( \
        __FILE__, __LINE__, #condition, #__VA_ARGS__, ##__VA_ARGS__)
// Version of KJ_DREQUIRE() which is safe to use in headers that are #included by users.  Used to
// check preconditions inside inline methods.  KJ_IREQUIRE is particularly useful in that
// it will be enabled depending on whether the application is compiled in debug mode rather than
// whether libkj is.
#endif
#else
#define KJ_IREQUIRE(condition, ...)
#endif

#define KJ_IASSERT KJ_IREQUIRE

#define KJ_UNREACHABLE ::kj::_::unreachable();
// Put this on code paths that cannot be reached to suppress compiler warnings about missing
// returns.

#if __clang__
#define KJ_CLANG_KNOWS_THIS_IS_UNREACHABLE_BUT_GCC_DOESNT
#else
#define KJ_CLANG_KNOWS_THIS_IS_UNREACHABLE_BUT_GCC_DOESNT KJ_UNREACHABLE
#endif

#if __clang__
#define KJ_KNOWN_UNREACHABLE(code) \
    do { \
      _Pragma("clang diagnostic push") \
      _Pragma("clang diagnostic ignored \"-Wunreachable-code\"") \
      code; \
      _Pragma("clang diagnostic pop") \
    } while (false)
// Suppress "unreachable code" warnings on intentionally unreachable code.
#else
// TODO(someday): Add support for non-clang compilers.
#define KJ_KNOWN_UNREACHABLE(code) do {code;} while(false)
#endif

// #define KJ_STACK_ARRAY(type, name, size, minStack, maxStack)
//
// Allocate an array, preferably on the stack, unless it is too big.  On GCC this will use
// variable-sized arrays.  For other compilers we could just use a fixed-size array.  `minStack`
// is the stack array size to use if variable-width arrays are not supported.  `maxStack` is the
// maximum stack array size if variable-width arrays *are* supported.
#if __GNUC__ && !__clang__
#define KJ_STACK_ARRAY(type, name, size, minStack, maxStack) \
  size_t name##_size = (size); \
  bool name##_isOnStack = name##_size <= (maxStack); \
  type name##_stack[kj::max(1, name##_isOnStack ? name##_size : 0)]; \
  ::kj::Array<type> name##_heap = name##_isOnStack ? \
      nullptr : kj::heapArray<type>(name##_size); \
  ::kj::ArrayPtr<type> name = name##_isOnStack ? \
      kj::arrayPtr(name##_stack, name##_size) : name##_heap
#else
#define KJ_STACK_ARRAY(type, name, size, minStack, maxStack) \
  size_t name##_size = (size); \
  bool name##_isOnStack = name##_size <= (minStack); \
  type name##_stack[minStack]; \
  ::kj::Array<type> name##_heap = name##_isOnStack ? \
      nullptr : kj::heapArray<type>(name##_size); \
  ::kj::ArrayPtr<type> name = name##_isOnStack ? \
      kj::arrayPtr(name##_stack, name##_size) : name##_heap
#endif

#define KJ_CONCAT_(x, y) x##y
#define KJ_CONCAT(x, y) KJ_CONCAT_(x, y)
#define KJ_UNIQUE_NAME(prefix) KJ_CONCAT(prefix, __LINE__)
// Create a unique identifier name.  We use concatenate __LINE__ rather than __COUNTER__ so that
// the name can be used multiple times in the same macro.

#if _MSC_VER && !defined(__clang__)

#define KJ_CONSTEXPR(...) __VA_ARGS__
// Use in cases where MSVC barfs on constexpr. A replacement keyword (e.g. "const") can be
// provided, or just leave blank to remove the keyword entirely.
//
// TODO(msvc): Remove this hack once MSVC fully supports constexpr.

#ifndef __restrict__
#define __restrict__ __restrict
// TODO(msvc): Would it be better to define a KJ_RESTRICT macro?
#endif

#pragma warning(disable: 4521 4522)
// This warning complains when there are two copy constructors, one for a const reference and
// one for a non-const reference. It is often quite necessary to do this in wrapper templates,
// therefore this warning is dumb and we disable it.

#pragma warning(disable: 4458)
// Warns when a parameter name shadows a class member. Unfortunately my code does this a lot,
// since I don't use a special name format for members.

#else  // _MSC_VER
#define KJ_CONSTEXPR(...) constexpr
#endif

// =======================================================================================
// Template metaprogramming helpers.

template <typename T> struct NoInfer_ { typedef T Type; };
template <typename T> using NoInfer = typename NoInfer_<T>::Type;
// Use NoInfer<T>::Type in place of T for a template function parameter to prevent inference of
// the type based on the parameter value.

template <typename T> struct RemoveConst_ { typedef T Type; };
template <typename T> struct RemoveConst_<const T> { typedef T Type; };
template <typename T> using RemoveConst = typename RemoveConst_<T>::Type;

template <typename> struct IsLvalueReference_ { static constexpr bool value = false; };
template <typename T> struct IsLvalueReference_<T&> { static constexpr bool value = true; };
template <typename T>
inline constexpr bool isLvalueReference() { return IsLvalueReference_<T>::value; }

template <typename T> struct Decay_ { typedef T Type; };
template <typename T> struct Decay_<T&> { typedef typename Decay_<T>::Type Type; };
template <typename T> struct Decay_<T&&> { typedef typename Decay_<T>::Type Type; };
template <typename T> struct Decay_<T[]> { typedef typename Decay_<T*>::Type Type; };
template <typename T> struct Decay_<const T[]> { typedef typename Decay_<const T*>::Type Type; };
template <typename T, size_t s> struct Decay_<T[s]> { typedef typename Decay_<T*>::Type Type; };
template <typename T, size_t s> struct Decay_<const T[s]> { typedef typename Decay_<const T*>::Type Type; };
template <typename T> struct Decay_<const T> { typedef typename Decay_<T>::Type Type; };
template <typename T> struct Decay_<volatile T> { typedef typename Decay_<T>::Type Type; };
template <typename T> using Decay = typename Decay_<T>::Type;

template <bool b> struct EnableIf_;
template <> struct EnableIf_<true> { typedef void Type; };
template <bool b> using EnableIf = typename EnableIf_<b>::Type;
// Use like:
//
//     template <typename T, typename = EnableIf<isValid<T>()>>
//     void func(T&& t);

template <typename...> struct VoidSfinae_ { using Type = void; };
template <typename... Ts> using VoidSfinae = typename VoidSfinae_<Ts...>::Type;
// Note: VoidSfinae is std::void_t from C++17.

template <typename T>
T instance() noexcept;
// Like std::declval, but doesn't transform T into an rvalue reference.  If you want that, specify
// instance<T&&>().

struct DisallowConstCopy {
  // Inherit from this, or declare a member variable of this type, to prevent the class from being
  // copyable from a const reference -- instead, it will only be copyable from non-const references.
  // This is useful for enforcing transitive constness of contained pointers.
  //
  // For example, say you have a type T which contains a pointer.  T has non-const methods which
  // modify the value at that pointer, but T's const methods are designed to allow reading only.
  // Unfortunately, if T has a regular copy constructor, someone can simply make a copy of T and
  // then use it to modify the pointed-to value.  However, if T inherits DisallowConstCopy, then
  // callers will only be able to copy non-const instances of T.  Ideally, there is some
  // parallel type ImmutableT which is like a version of T that only has const methods, and can
  // be copied from a const T.
  //
  // Note that due to C++ rules about implicit copy constructors and assignment operators, any
  // type that contains or inherits from a type that disallows const copies will also automatically
  // disallow const copies.  Hey, cool, that's exactly what we want.

#if CAPNP_DEBUG_TYPES
  // Alas! Declaring a defaulted non-const copy constructor tickles a bug which causes GCC and
  // Clang to disagree on ABI, using different calling conventions to pass this type, leading to
  // immediate segfaults. See:
  //     https://bugs.llvm.org/show_bug.cgi?id=23764
  //     https://gcc.gnu.org/bugzilla/show_bug.cgi?id=58074
  //
  // Because of this, we can't use this technique. We guard it by CAPNP_DEBUG_TYPES so that it
  // still applies to the Cap'n Proto developers during internal testing.

  DisallowConstCopy() = default;
  DisallowConstCopy(DisallowConstCopy&) = default;
  DisallowConstCopy(DisallowConstCopy&&) = default;
  DisallowConstCopy& operator=(DisallowConstCopy&) = default;
  DisallowConstCopy& operator=(DisallowConstCopy&&) = default;
#endif
};

#if _MSC_VER && !defined(__clang__)

#define KJ_CPCAP(obj) obj=::kj::cp(obj)
// TODO(msvc): MSVC refuses to invoke non-const versions of copy constructors in by-value lambda
// captures. Wrap your captured object in this macro to force the compiler to perform a copy.
// Example:
//
//   struct Foo: DisallowConstCopy {};
//   Foo foo;
//   auto lambda = [KJ_CPCAP(foo)] {};

#else

#define KJ_CPCAP(obj) obj
// Clang and gcc both already perform copy capturing correctly with non-const copy constructors.

#endif

template <typename T>
struct DisallowConstCopyIfNotConst: public DisallowConstCopy {
  // Inherit from this when implementing a template that contains a pointer to T and which should
  // enforce transitive constness.  If T is a const type, this has no effect.  Otherwise, it is
  // an alias for DisallowConstCopy.
};

template <typename T>
struct DisallowConstCopyIfNotConst<const T> {};

template <typename T> struct IsConst_ { static constexpr bool value = false; };
template <typename T> struct IsConst_<const T> { static constexpr bool value = true; };
template <typename T> constexpr bool isConst() { return IsConst_<T>::value; }

template <typename T> struct EnableIfNotConst_ { typedef T Type; };
template <typename T> struct EnableIfNotConst_<const T>;
template <typename T> using EnableIfNotConst = typename EnableIfNotConst_<T>::Type;

template <typename T> struct EnableIfConst_;
template <typename T> struct EnableIfConst_<const T> { typedef T Type; };
template <typename T> using EnableIfConst = typename EnableIfConst_<T>::Type;

template <typename T> struct RemoveConstOrDisable_ { struct Type; };
template <typename T> struct RemoveConstOrDisable_<const T> { typedef T Type; };
template <typename T> using RemoveConstOrDisable = typename RemoveConstOrDisable_<T>::Type;

template <typename T> struct IsReference_ { static constexpr bool value = false; };
template <typename T> struct IsReference_<T&> { static constexpr bool value = true; };
template <typename T> constexpr bool isReference() { return IsReference_<T>::value; }

template <typename From, typename To>
struct PropagateConst_ { typedef To Type; };
template <typename From, typename To>
struct PropagateConst_<const From, To> { typedef const To Type; };
template <typename From, typename To>
using PropagateConst = typename PropagateConst_<From, To>::Type;

namespace _ {  // private

template <typename T>
T refIfLvalue(T&&);

}  // namespace _ (private)

#define KJ_DECLTYPE_REF(exp) decltype(::kj::_::refIfLvalue(exp))
// Like decltype(exp), but if exp is an lvalue, produces a reference type.
//
//     int i;
//     decltype(i) i1(i);                         // i1 has type int.
//     KJ_DECLTYPE_REF(i + 1) i2(i + 1);          // i2 has type int.
//     KJ_DECLTYPE_REF(i) i3(i);                  // i3 has type int&.
//     KJ_DECLTYPE_REF(kj::mv(i)) i4(kj::mv(i));  // i4 has type int.

template <typename T, typename U> struct IsSameType_ { static constexpr bool value = false; };
template <typename T> struct IsSameType_<T, T> { static constexpr bool value = true; };
template <typename T, typename U> constexpr bool isSameType() { return IsSameType_<T, U>::value; }

template <typename T>
struct CanConvert_ {
  static int sfinae(T);
  static bool sfinae(...);
};

template <typename T, typename U>
constexpr bool canConvert() {
  return sizeof(CanConvert_<U>::sfinae(instance<T>())) == sizeof(int);
}

#if __GNUC__ && !__clang__ && __GNUC__ < 5
template <typename T>
constexpr bool canMemcpy() {
  // Returns true if T can be copied using memcpy instead of using the copy constructor or
  // assignment operator.

  // GCC 4 does not have __is_trivially_constructible and friends, and there doesn't seem to be
  // any reliable alternative. __has_trivial_copy() and __has_trivial_assign() return the right
  // thing at one point but later on they changed such that a deleted copy constructor was
  // considered "trivial" (apparently technically correct, though useless). So, on GCC 4 we give up
  // and assume we can't memcpy() at all, and must explicitly copy-construct everything.
  return false;
}
#define KJ_ASSERT_CAN_MEMCPY(T)
#else
template <typename T>
constexpr bool canMemcpy() {
  // Returns true if T can be copied using memcpy instead of using the copy constructor or
  // assignment operator.

  return __is_trivially_constructible(T, const T&) && __is_trivially_assignable(T, const T&);
}
#define KJ_ASSERT_CAN_MEMCPY(T) \
  static_assert(kj::canMemcpy<T>(), "this code expects this type to be memcpy()-able");
#endif

template <typename T>
class Badge {
  // A pattern for marking individual methods such that they can only be called from a specific
  // caller class: Make the method public but give it a parameter of type `Badge<Caller>`. Only
  // `Caller` can construct one, so only `Caller` can call the method.
  //
  //     // We only allow calls from the class `Bar`.
  //     void foo(Badge<Bar>)
  //
  // The call site looks like:
  //
  //     foo({});
  //
  // This pattern also works well for declaring private constructors, but still being able to use
  // them with `kj::heap()`, etc.
  //
  // Idea from: https://awesomekling.github.io/Serenity-C++-patterns-The-Badge/
  //
  // Note that some forms of this idea make the copy constructor private as well, in order to
  // prohibit `Badge<NotMe>(*(Badge<NotMe>*)nullptr)`. However, that would prevent badges from
  // being passed through forwarding functions like `kj::heap()`, which would ruin one of the main
  // use cases for this pattern in KJ. In any case, dereferencing a null pointer is UB; there are
  // plenty of other ways to get access to private members if you're willing to go UB. For one-off
  // debugging purposes, you might as well use `#define private public` at the top of the file.
private:
  Badge() {}
  friend T;
};

// =======================================================================================
// Equivalents to std::move() and std::forward(), since these are very commonly needed and the
// std header <utility> pulls in lots of other stuff.
//
// We use abbreviated names mv and fwd because these helpers (especially mv) are so commonly used
// that the cost of typing more letters outweighs the cost of being slightly harder to understand
// when first encountered.

template<typename T> constexpr T&& mv(T& t) noexcept { return static_cast<T&&>(t); }
template<typename T> constexpr T&& fwd(NoInfer<T>& t) noexcept { return static_cast<T&&>(t); }

template<typename T> constexpr T cp(T& t) noexcept { return t; }
template<typename T> constexpr T cp(const T& t) noexcept { return t; }
// Useful to force a copy, particularly to pass into a function that expects T&&.

template <typename T, typename U, bool takeT, bool uOK = true> struct ChooseType_;
template <typename T, typename U> struct ChooseType_<T, U, true, true> { typedef T Type; };
template <typename T, typename U> struct ChooseType_<T, U, true, false> { typedef T Type; };
template <typename T, typename U> struct ChooseType_<T, U, false, true> { typedef U Type; };

template <typename T, typename U>
using WiderType = typename ChooseType_<T, U, sizeof(T) >= sizeof(U)>::Type;

template <typename T, typename U>
inline constexpr auto min(T&& a, U&& b) -> WiderType<Decay<T>, Decay<U>> {
  return a < b ? WiderType<Decay<T>, Decay<U>>(a) : WiderType<Decay<T>, Decay<U>>(b);
}

template <typename T, typename U>
inline constexpr auto max(T&& a, U&& b) -> WiderType<Decay<T>, Decay<U>> {
  return a > b ? WiderType<Decay<T>, Decay<U>>(a) : WiderType<Decay<T>, Decay<U>>(b);
}

template <typename T, size_t s>
inline constexpr size_t size(T (&arr)[s]) { return s; }
template <typename T>
inline constexpr size_t size(T&& arr) { return arr.size(); }
// Returns the size of the parameter, whether the parameter is a regular C array or a container
// with a `.size()` method.

class MaxValue_ {
private:
  template <typename T>
  inline constexpr T maxSigned() const {
    return (1ull << (sizeof(T) * 8 - 1)) - 1;
  }
  template <typename T>
  inline constexpr T maxUnsigned() const {
    return ~static_cast<T>(0u);
  }

public:
#define _kJ_HANDLE_TYPE(T) \
  inline constexpr operator   signed T() const { return MaxValue_::maxSigned  <  signed T>(); } \
  inline constexpr operator unsigned T() const { return MaxValue_::maxUnsigned<unsigned T>(); }
  _kJ_HANDLE_TYPE(char)
  _kJ_HANDLE_TYPE(short)
  _kJ_HANDLE_TYPE(int)
  _kJ_HANDLE_TYPE(long)
  _kJ_HANDLE_TYPE(long long)
#undef _kJ_HANDLE_TYPE

  inline constexpr operator char() const {
    // `char` is different from both `signed char` and `unsigned char`, and may be signed or
    // unsigned on different platforms.  Ugh.
    return char(-1) < 0 ? MaxValue_::maxSigned<char>()
                        : MaxValue_::maxUnsigned<char>();
  }
};

class MinValue_ {
private:
  template <typename T>
  inline constexpr T minSigned() const {
    return 1ull << (sizeof(T) * 8 - 1);
  }
  template <typename T>
  inline constexpr T minUnsigned() const {
    return 0u;
  }

public:
#define _kJ_HANDLE_TYPE(T) \
  inline constexpr operator   signed T() const { return MinValue_::minSigned  <  signed T>(); } \
  inline constexpr operator unsigned T() const { return MinValue_::minUnsigned<unsigned T>(); }
  _kJ_HANDLE_TYPE(char)
  _kJ_HANDLE_TYPE(short)
  _kJ_HANDLE_TYPE(int)
  _kJ_HANDLE_TYPE(long)
  _kJ_HANDLE_TYPE(long long)
#undef _kJ_HANDLE_TYPE

  inline constexpr operator char() const {
    // `char` is different from both `signed char` and `unsigned char`, and may be signed or
    // unsigned on different platforms.  Ugh.
    return char(-1) < 0 ? MinValue_::minSigned<char>()
                        : MinValue_::minUnsigned<char>();
  }
};

static KJ_CONSTEXPR(const) MaxValue_ maxValue = MaxValue_();
// A special constant which, when cast to an integer type, takes on the maximum possible value of
// that type.  This is useful to use as e.g. a parameter to a function because it will be robust
// in the face of changes to the parameter's type.
//
// `char` is not supported, but `signed char` and `unsigned char` are.

static KJ_CONSTEXPR(const) MinValue_ minValue = MinValue_();
// A special constant which, when cast to an integer type, takes on the minimum possible value
// of that type.  This is useful to use as e.g. a parameter to a function because it will be robust
// in the face of changes to the parameter's type.
//
// `char` is not supported, but `signed char` and `unsigned char` are.

template <typename T>
inline bool operator==(T t, MaxValue_) { return t == Decay<T>(maxValue); }
template <typename T>
inline bool operator==(T t, MinValue_) { return t == Decay<T>(minValue); }

template <uint bits>
inline constexpr unsigned long long maxValueForBits() {
  // Get the maximum integer representable in the given number of bits.

  // 1ull << 64 is unfortunately undefined.
  return (bits == 64 ? 0 : (1ull << bits)) - 1;
}

struct ThrowOverflow {
  // Functor which throws an exception complaining about integer overflow. Usually this is used
  // with the interfaces in units.h, but is defined here because Cap'n Proto wants to avoid
  // including units.h when not using CAPNP_DEBUG_TYPES.
  void operator()() const;
};

#if __GNUC__ || __clang__ || _MSC_VER
inline constexpr float inf() { return __builtin_huge_valf(); }
inline constexpr float nan() { return __builtin_nanf(""); }

#else
#error "Not sure how to support your compiler."
#endif

inline constexpr bool isNaN(float f) { return f != f; }
inline constexpr bool isNaN(double f) { return f != f; }

inline int popCount(unsigned int x) {
#if defined(_MSC_VER) && !defined(__clang__)
  return __popcnt(x);
  // Note: __popcnt returns unsigned int, but the value is clearly guaranteed to fit into an int
#else
  return __builtin_popcount(x);
#endif
}

// =======================================================================================
// Useful fake containers

template <typename T>
class Range {
public:
  inline constexpr Range(const T& begin, const T& end): begin_(begin), end_(end) {}
  inline explicit constexpr Range(const T& end): begin_(0), end_(end) {}

  class Iterator {
  public:
    Iterator() = default;
    inline Iterator(const T& value): value(value) {}

    inline const T&  operator* () const { return value; }
    inline const T&  operator[](size_t index) const { return value + index; }
    inline Iterator& operator++() { ++value; return *this; }
    inline Iterator  operator++(int) { return Iterator(value++); }
    inline Iterator& operator--() { --value; return *this; }
    inline Iterator  operator--(int) { return Iterator(value--); }
    inline Iterator& operator+=(ptrdiff_t amount) { value += amount; return *this; }
    inline Iterator& operator-=(ptrdiff_t amount) { value -= amount; return *this; }
    inline Iterator  operator+ (ptrdiff_t amount) const { return Iterator(value + amount); }
    inline Iterator  operator- (ptrdiff_t amount) const { return Iterator(value - amount); }
    inline ptrdiff_t operator- (const Iterator& other) const { return value - other.value; }

    inline bool operator==(const Iterator& other) const { return value == other.value; }
    inline bool operator!=(const Iterator& other) const { return value != other.value; }
    inline bool operator<=(const Iterator& other) const { return value <= other.value; }
    inline bool operator>=(const Iterator& other) const { return value >= other.value; }
    inline bool operator< (const Iterator& other) const { return value <  other.value; }
    inline bool operator> (const Iterator& other) const { return value >  other.value; }

  private:
    T value;
  };

  inline Iterator begin() const { return Iterator(begin_); }
  inline Iterator end() const { return Iterator(end_); }

  inline auto size() const -> decltype(instance<T>() - instance<T>()) { return end_ - begin_; }

private:
  T begin_;
  T end_;
};

template <typename T, typename U>
inline constexpr Range<WiderType<Decay<T>, Decay<U>>> range(T begin, U end) {
  return Range<WiderType<Decay<T>, Decay<U>>>(begin, end);
}

template <typename T>
inline constexpr Range<Decay<T>> range(T begin, T end) { return Range<Decay<T>>(begin, end); }
// Returns a fake iterable container containing all values of T from `begin` (inclusive) to `end`
// (exclusive).  Example:
//
//     // Prints 1, 2, 3, 4, 5, 6, 7, 8, 9.
//     for (int i: kj::range(1, 10)) { print(i); }

template <typename T>
inline constexpr Range<Decay<T>> zeroTo(T end) { return Range<Decay<T>>(end); }
// Returns a fake iterable container containing all values of T from zero (inclusive) to `end`
// (exclusive).  Example:
//
//     // Prints 0, 1, 2, 3, 4, 5, 6, 7, 8, 9.
//     for (int i: kj::zeroTo(10)) { print(i); }

template <typename T>
inline constexpr Range<size_t> indices(T&& container) {
  // Shortcut for iterating over the indices of a container:
  //
  //     for (size_t i: kj::indices(myArray)) { handle(myArray[i]); }

  return range<size_t>(0, kj::size(container));
}

template <typename T>
class Repeat {
public:
  inline constexpr Repeat(const T& value, size_t count): value(value), count(count) {}

  class Iterator {
  public:
    Iterator() = default;
    inline Iterator(const T& value, size_t index): value(value), index(index) {}

    inline const T&  operator* () const { return value; }
    inline const T&  operator[](ptrdiff_t index) const { return value; }
    inline Iterator& operator++() { ++index; return *this; }
    inline Iterator  operator++(int) { return Iterator(value, index++); }
    inline Iterator& operator--() { --index; return *this; }
    inline Iterator  operator--(int) { return Iterator(value, index--); }
    inline Iterator& operator+=(ptrdiff_t amount) { index += amount; return *this; }
    inline Iterator& operator-=(ptrdiff_t amount) { index -= amount; return *this; }
    inline Iterator  operator+ (ptrdiff_t amount) const { return Iterator(value, index + amount); }
    inline Iterator  operator- (ptrdiff_t amount) const { return Iterator(value, index - amount); }
    inline ptrdiff_t operator- (const Iterator& other) const { return index - other.index; }

    inline bool operator==(const Iterator& other) const { return index == other.index; }
    inline bool operator!=(const Iterator& other) const { return index != other.index; }
    inline bool operator<=(const Iterator& other) const { return index <= other.index; }
    inline bool operator>=(const Iterator& other) const { return index >= other.index; }
    inline bool operator< (const Iterator& other) const { return index <  other.index; }
    inline bool operator> (const Iterator& other) const { return index >  other.index; }

  private:
    T value;
    size_t index;
  };

  inline Iterator begin() const { return Iterator(value, 0); }
  inline Iterator end() const { return Iterator(value, count); }

  inline size_t size() const { return count; }
  inline const T& operator[](ptrdiff_t) const { return value; }

private:
  T value;
  size_t count;
};

template <typename T>
inline constexpr Repeat<Decay<T>> repeat(T&& value, size_t count) {
  // Returns a fake iterable which contains `count` repeats of `value`.  Useful for e.g. creating
  // a bunch of spaces:  `kj::repeat(' ', indent * 2)`

  return Repeat<Decay<T>>(value, count);
}

template <typename Inner, class Mapping>
class MappedIterator: private Mapping {
  // An iterator that wraps some other iterator and maps the values through a mapping function.
  // The type `Mapping` must define a method `map()` which performs this mapping.

public:
  template <typename... Params>
  MappedIterator(Inner inner, Params&&... params)
      : Mapping(kj::fwd<Params>(params)...), inner(inner) {}

  inline auto operator->() const { return &Mapping::map(*inner); }
  inline decltype(auto) operator* () const { return Mapping::map(*inner); }
  inline decltype(auto) operator[](size_t index) const { return Mapping::map(inner[index]); }
  inline MappedIterator& operator++() { ++inner; return *this; }
  inline MappedIterator  operator++(int) { return MappedIterator(inner++, *this); }
  inline MappedIterator& operator--() { --inner; return *this; }
  inline MappedIterator  operator--(int) { return MappedIterator(inner--, *this); }
  inline MappedIterator& operator+=(ptrdiff_t amount) { inner += amount; return *this; }
  inline MappedIterator& operator-=(ptrdiff_t amount) { inner -= amount; return *this; }
  inline MappedIterator  operator+ (ptrdiff_t amount) const {
    return MappedIterator(inner + amount, *this);
  }
  inline MappedIterator  operator- (ptrdiff_t amount) const {
    return MappedIterator(inner - amount, *this);
  }
  inline ptrdiff_t operator- (const MappedIterator& other) const { return inner - other.inner; }

  inline bool operator==(const MappedIterator& other) const { return inner == other.inner; }
  inline bool operator!=(const MappedIterator& other) const { return inner != other.inner; }
  inline bool operator<=(const MappedIterator& other) const { return inner <= other.inner; }
  inline bool operator>=(const MappedIterator& other) const { return inner >= other.inner; }
  inline bool operator< (const MappedIterator& other) const { return inner <  other.inner; }
  inline bool operator> (const MappedIterator& other) const { return inner >  other.inner; }

private:
  Inner inner;
};

template <typename Inner, typename Mapping>
class MappedIterable: private Mapping {
  // An iterable that wraps some other iterable and maps the values through a mapping function.
  // The type `Mapping` must define a method `map()` which performs this mapping.

public:
  template <typename... Params>
  MappedIterable(Inner inner, Params&&... params)
      : Mapping(kj::fwd<Params>(params)...), inner(inner) {}

  typedef Decay<decltype(instance<Inner>().begin())> InnerIterator;
  typedef MappedIterator<InnerIterator, Mapping> Iterator;
  typedef Decay<decltype(instance<const Inner>().begin())> InnerConstIterator;
  typedef MappedIterator<InnerConstIterator, Mapping> ConstIterator;

  inline Iterator begin() { return { inner.begin(), (Mapping&)*this }; }
  inline Iterator end() { return { inner.end(), (Mapping&)*this }; }
  inline ConstIterator begin() const { return { inner.begin(), (const Mapping&)*this }; }
  inline ConstIterator end() const { return { inner.end(), (const Mapping&)*this }; }

private:
  Inner inner;
};

// =======================================================================================
// Manually invoking constructors and destructors
//
// ctor(x, ...) and dtor(x) invoke x's constructor or destructor, respectively.

// We want placement new, but we don't want to #include <new>.  operator new cannot be defined in
// a namespace, and defining it globally conflicts with the definition in <new>.  So we have to
// define a dummy type and an operator new that uses it.

namespace _ {  // private
struct PlacementNew {};
}  // namespace _ (private)
} // namespace kj

inline void* operator new(size_t, kj::_::PlacementNew, void* __p) noexcept {
  return __p;
}

inline void operator delete(void*, kj::_::PlacementNew, void* __p) noexcept {}

namespace kj {

template <typename T, typename... Params>
inline void ctor(T& location, Params&&... params) {
  new (_::PlacementNew(), &location) T(kj::fwd<Params>(params)...);
}

template <typename T>
inline void dtor(T& location) {
  location.~T();
}

// =======================================================================================
// Maybe
//
// Use in cases where you want to indicate that a value may be null.  Using Maybe<T&> instead of T*
// forces the caller to handle the null case in order to satisfy the compiler, thus reliably
// preventing null pointer dereferences at runtime.
//
// Maybe<T> can be implicitly constructed from T and from nullptr.  Additionally, it can be
// implicitly constructed from T*, in which case the pointer is checked for nullness at runtime.
// To read the value of a Maybe<T>, do:
//
//    KJ_IF_MAYBE(value, someFuncReturningMaybe()) {
//      doSomething(*value);
//    } else {
//      maybeWasNull();
//    }
//
// KJ_IF_MAYBE's first parameter is a variable name which will be defined within the following
// block.  The variable will behave like a (guaranteed non-null) pointer to the Maybe's value,
// though it may or may not actually be a pointer.
//
// Note that Maybe<T&> actually just wraps a pointer, whereas Maybe<T> wraps a T and a boolean
// indicating nullness.

template <typename T>
class Maybe;

namespace _ {  // private

template <typename T>
class NullableValue {
  // Class whose interface behaves much like T*, but actually contains an instance of T and a
  // boolean flag indicating nullness.

public:
  inline NullableValue(NullableValue&& other)
      : isSet(other.isSet) {
    if (isSet) {
      ctor(value, kj::mv(other.value));
    }
  }
  inline NullableValue(const NullableValue& other)
      : isSet(other.isSet) {
    if (isSet) {
      ctor(value, other.value);
    }
  }
  inline NullableValue(NullableValue& other)
      : isSet(other.isSet) {
    if (isSet) {
      ctor(value, other.value);
    }
  }
  inline ~NullableValue()
#if _MSC_VER && !defined(__clang__)
      // TODO(msvc): MSVC has a hard time with noexcept specifier expressions that are more complex
      //   than `true` or `false`. We had a workaround for VS2015, but VS2017 regressed.
      noexcept(false)
#else
      noexcept(noexcept(instance<T&>().~T()))
#endif
  {
    if (isSet) {
      dtor(value);
    }
  }

  inline T& operator*() & { return value; }
  inline const T& operator*() const & { return value; }
  inline T&& operator*() && { return kj::mv(value); }
  inline const T&& operator*() const && { return kj::mv(value); }
  inline T* operator->() { return &value; }
  inline const T* operator->() const { return &value; }
  inline operator T*() { return isSet ? &value : nullptr; }
  inline operator const T*() const { return isSet ? &value : nullptr; }

  template <typename... Params>
  inline T& emplace(Params&&... params) {
    if (isSet) {
      isSet = false;
      dtor(value);
    }
    ctor(value, kj::fwd<Params>(params)...);
    isSet = true;
    return value;
  }

  inline NullableValue(): isSet(false) {}
  inline NullableValue(T&& t)
      : isSet(true) {
    ctor(value, kj::mv(t));
  }
  inline NullableValue(T& t)
      : isSet(true) {
    ctor(value, t);
  }
  inline NullableValue(const T& t)
      : isSet(true) {
    ctor(value, t);
  }
  template <typename U>
  inline NullableValue(NullableValue<U>&& other)
      : isSet(other.isSet) {
    if (isSet) {
      ctor(value, kj::mv(other.value));
    }
  }
  template <typename U>
  inline NullableValue(const NullableValue<U>& other)
      : isSet(other.isSet) {
    if (isSet) {
      ctor(value, other.value);
    }
  }
  template <typename U>
  inline NullableValue(const NullableValue<U&>& other)
      : isSet(other.isSet) {
    if (isSet) {
      ctor(value, *other.ptr);
    }
  }
  inline NullableValue(decltype(nullptr)): isSet(false) {}

  inline NullableValue& operator=(NullableValue&& other) {
    if (&other != this) {
      // Careful about throwing destructors/constructors here.
      if (isSet) {
        isSet = false;
        dtor(value);
      }
      if (other.isSet) {
        ctor(value, kj::mv(other.value));
        isSet = true;
      }
    }
    return *this;
  }

  inline NullableValue& operator=(NullableValue& other) {
    if (&other != this) {
      // Careful about throwing destructors/constructors here.
      if (isSet) {
        isSet = false;
        dtor(value);
      }
      if (other.isSet) {
        ctor(value, other.value);
        isSet = true;
      }
    }
    return *this;
  }

  inline NullableValue& operator=(const NullableValue& other) {
    if (&other != this) {
      // Careful about throwing destructors/constructors here.
      if (isSet) {
        isSet = false;
        dtor(value);
      }
      if (other.isSet) {
        ctor(value, other.value);
        isSet = true;
      }
    }
    return *this;
  }

  inline NullableValue& operator=(T&& other) { emplace(kj::mv(other)); return *this; }
  inline NullableValue& operator=(T& other) { emplace(other); return *this; }
  inline NullableValue& operator=(const T& other) { emplace(other); return *this; }
  template <typename U>
  inline NullableValue& operator=(NullableValue<U>&& other) {
    if (other.isSet) {
      emplace(kj::mv(other.value));
    } else {
      *this = nullptr;
    }
    return *this;
  }
  template <typename U>
  inline NullableValue& operator=(const NullableValue<U>& other) {
    if (other.isSet) {
      emplace(other.value);
    } else {
      *this = nullptr;
    }
    return *this;
  }
  template <typename U>
  inline NullableValue& operator=(const NullableValue<U&>& other) {
    if (other.isSet) {
      emplace(other.value);
    } else {
      *this = nullptr;
    }
    return *this;
  }
  inline NullableValue& operator=(decltype(nullptr)) {
    if (isSet) {
      isSet = false;
      dtor(value);
    }
    return *this;
  }

  inline bool operator==(decltype(nullptr)) const { return !isSet; }
  inline bool operator!=(decltype(nullptr)) const { return isSet; }

  NullableValue(const T* t) = delete;
  NullableValue& operator=(const T* other) = delete;
  // We used to permit assigning a Maybe<T> directly from a T*, and the assignment would check for
  // nullness. This turned out never to be useful, and sometimes to be dangerous.

private:
  bool isSet;

#if _MSC_VER && !defined(__clang__)
#pragma warning(push)
#pragma warning(disable: 4624)
// Warns that the anonymous union has a deleted destructor when T is non-trivial. This warning
// seems broken.
#endif

  union {
    T value;
  };

#if _MSC_VER && !defined(__clang__)
#pragma warning(pop)
#endif

  friend class kj::Maybe<T>;
  template <typename U>
  friend NullableValue<U>&& readMaybe(Maybe<U>&& maybe);
};

template <typename T>
inline NullableValue<T>&& readMaybe(Maybe<T>&& maybe) { return kj::mv(maybe.ptr); }
template <typename T>
inline T* readMaybe(Maybe<T>& maybe) { return maybe.ptr; }
template <typename T>
inline const T* readMaybe(const Maybe<T>& maybe) { return maybe.ptr; }
template <typename T>
inline T* readMaybe(Maybe<T&>&& maybe) { return maybe.ptr; }
template <typename T>
inline T* readMaybe(const Maybe<T&>& maybe) { return maybe.ptr; }

template <typename T>
inline T* readMaybe(T* ptr) { return ptr; }
// Allow KJ_IF_MAYBE to work on regular pointers.

}  // namespace _ (private)

#define KJ_IF_MAYBE(name, exp) if (auto name = ::kj::_::readMaybe(exp))

template <typename T>
class Maybe {
  // A T, or nullptr.

  // IF YOU CHANGE THIS CLASS:  Note that there is a specialization of it in memory.h.

public:
  Maybe(): ptr(nullptr) {}
  Maybe(T&& t): ptr(kj::mv(t)) {}
  Maybe(T& t): ptr(t) {}
  Maybe(const T& t): ptr(t) {}
  Maybe(Maybe&& other): ptr(kj::mv(other.ptr)) { other = nullptr; }
  Maybe(const Maybe& other): ptr(other.ptr) {}
  Maybe(Maybe& other): ptr(other.ptr) {}

  template <typename U>
  Maybe(Maybe<U>&& other) {
    KJ_IF_MAYBE(val, kj::mv(other)) {
      ptr.emplace(kj::mv(*val));
      other = nullptr;
    }
  }
  template <typename U>
  Maybe(Maybe<U&>&& other) {
    KJ_IF_MAYBE(val, other) {
      ptr.emplace(*val);
      other = nullptr;
    }
  }
  template <typename U>
  Maybe(const Maybe<U>& other) {
    KJ_IF_MAYBE(val, other) {
      ptr.emplace(*val);
    }
  }

  Maybe(decltype(nullptr)): ptr(nullptr) {}

  template <typename... Params>
  inline T& emplace(Params&&... params) {
    // Replace this Maybe's content with a new value constructed by passing the given parameters to
    // T's constructor. This can be used to initialize a Maybe without copying or even moving a T.
    // Returns a reference to the newly-constructed value.

    return ptr.emplace(kj::fwd<Params>(params)...);
  }

  inline Maybe& operator=(T&& other) { ptr = kj::mv(other); return *this; }
  inline Maybe& operator=(T& other) { ptr = other; return *this; }
  inline Maybe& operator=(const T& other) { ptr = other; return *this; }

  inline Maybe& operator=(Maybe&& other) { ptr = kj::mv(other.ptr); other = nullptr; return *this; }
  inline Maybe& operator=(Maybe& other) { ptr = other.ptr; return *this; }
  inline Maybe& operator=(const Maybe& other) { ptr = other.ptr; return *this; }

  template <typename U>
  Maybe& operator=(Maybe<U>&& other) {
    KJ_IF_MAYBE(val, kj::mv(other)) {
      ptr.emplace(kj::mv(*val));
      other = nullptr;
    } else {
      ptr = nullptr;
    }
    return *this;
  }
  template <typename U>
  Maybe& operator=(const Maybe<U>& other) {
    KJ_IF_MAYBE(val, other) {
      ptr.emplace(*val);
    } else {
      ptr = nullptr;
    }
    return *this;
  }

  inline Maybe& operator=(decltype(nullptr)) { ptr = nullptr; return *this; }

  inline bool operator==(decltype(nullptr)) const { return ptr == nullptr; }
  inline bool operator!=(decltype(nullptr)) const { return ptr != nullptr; }

  inline bool operator==(const Maybe<T>& other) const {
    if (ptr == nullptr) {
      return other == nullptr;
    } else {
      return other.ptr != nullptr && *ptr == *other.ptr;
    }
  }
  inline bool operator!=(const Maybe<T>& other) const { return !(*this == other); }

  Maybe(const T* t) = delete;
  Maybe& operator=(const T* other) = delete;
  // We used to permit assigning a Maybe<T> directly from a T*, and the assignment would check for
  // nullness. This turned out never to be useful, and sometimes to be dangerous.

  T& orDefault(T& defaultValue) & {
    if (ptr == nullptr) {
      return defaultValue;
    } else {
      return *ptr;
    }
  }
  const T& orDefault(const T& defaultValue) const & {
    if (ptr == nullptr) {
      return defaultValue;
    } else {
      return *ptr;
    }
  }
  T&& orDefault(T&& defaultValue) && {
    if (ptr == nullptr) {
      return kj::mv(defaultValue);
    } else {
      return kj::mv(*ptr);
    }
  }
  const T&& orDefault(const T&& defaultValue) const && {
    if (ptr == nullptr) {
      return kj::mv(defaultValue);
    } else {
      return kj::mv(*ptr);
    }
  }

  template <typename Func>
  auto map(Func&& f) & -> Maybe<decltype(f(instance<T&>()))> {
    if (ptr == nullptr) {
      return nullptr;
    } else {
      return f(*ptr);
    }
  }

  template <typename Func>
  auto map(Func&& f) const & -> Maybe<decltype(f(instance<const T&>()))> {
    if (ptr == nullptr) {
      return nullptr;
    } else {
      return f(*ptr);
    }
  }

  template <typename Func>
  auto map(Func&& f) && -> Maybe<decltype(f(instance<T&&>()))> {
    if (ptr == nullptr) {
      return nullptr;
    } else {
      return f(kj::mv(*ptr));
    }
  }

  template <typename Func>
  auto map(Func&& f) const && -> Maybe<decltype(f(instance<const T&&>()))> {
    if (ptr == nullptr) {
      return nullptr;
    } else {
      return f(kj::mv(*ptr));
    }
  }

private:
  _::NullableValue<T> ptr;

  template <typename U>
  friend class Maybe;
  template <typename U>
  friend _::NullableValue<U>&& _::readMaybe(Maybe<U>&& maybe);
  template <typename U>
  friend U* _::readMaybe(Maybe<U>& maybe);
  template <typename U>
  friend const U* _::readMaybe(const Maybe<U>& maybe);
};

template <typename T>
class Maybe<T&> {
public:
  constexpr Maybe(): ptr(nullptr) {}
  constexpr Maybe(T& t): ptr(&t) {}
  constexpr Maybe(T* t): ptr(t) {}

  inline constexpr Maybe(PropagateConst<T, Maybe>& other): ptr(other.ptr) {}
  // Allow const copy only if `T` itself is const. Otherwise allow only non-const copy, to
  // protect transitive constness. Clang is happy for this constructor to be declared `= default`
  // since, after evaluation of `PropagateConst`, it does end up being a default-able constructor.
  // But, GCC and MSVC both complain about that, claiming this constructor cannot be declared
  // default. I don't know who is correct, but whatever, we'll write out an implementation, fine.
  //
  // Note that we can't solve this by inheriting DisallowConstCopyIfNotConst<T> because we want
  // to override the move constructor, and if we override the move constructor then we must define
  // the copy constructor here.

  inline constexpr Maybe(Maybe&& other): ptr(other.ptr) { other.ptr = nullptr; }

  template <typename U>
  inline constexpr Maybe(Maybe<U&>& other): ptr(other.ptr) {}
  template <typename U>
  inline constexpr Maybe(const Maybe<U&>& other): ptr(const_cast<const U*>(other.ptr)) {}
  template <typename U>
  inline constexpr Maybe(Maybe<U&>&& other): ptr(other.ptr) { other.ptr = nullptr; }
  template <typename U>
  inline constexpr Maybe(const Maybe<U&>&& other) = delete;
  template <typename U, typename = EnableIf<canConvert<U*, T*>()>>
  constexpr Maybe(Maybe<U>& other): ptr(other.ptr.operator U*()) {}
  template <typename U, typename = EnableIf<canConvert<const U*, T*>()>>
  constexpr Maybe(const Maybe<U>& other): ptr(other.ptr.operator const U*()) {}
  inline constexpr Maybe(decltype(nullptr)): ptr(nullptr) {}

  inline Maybe& operator=(T& other) { ptr = &other; return *this; }
  inline Maybe& operator=(T* other) { ptr = other; return *this; }
  inline Maybe& operator=(PropagateConst<T, Maybe>& other) { ptr = other.ptr; return *this; }
  inline Maybe& operator=(Maybe&& other) { ptr = other.ptr; other.ptr = nullptr; return *this; }
  template <typename U>
  inline Maybe& operator=(Maybe<U&>& other) { ptr = other.ptr; return *this; }
  template <typename U>
  inline Maybe& operator=(const Maybe<const U&>& other) { ptr = other.ptr; return *this; }
  template <typename U>
  inline Maybe& operator=(Maybe<U&>&& other) { ptr = other.ptr; other.ptr = nullptr; return *this; }
  template <typename U>
  inline Maybe& operator=(const Maybe<U&>&& other) = delete;

  inline bool operator==(decltype(nullptr)) const { return ptr == nullptr; }
  inline bool operator!=(decltype(nullptr)) const { return ptr != nullptr; }

  T& orDefault(T& defaultValue) {
    if (ptr == nullptr) {
      return defaultValue;
    } else {
      return *ptr;
    }
  }
  const T& orDefault(const T& defaultValue) const {
    if (ptr == nullptr) {
      return defaultValue;
    } else {
      return *ptr;
    }
  }

  template <typename Func>
  auto map(Func&& f) -> Maybe<decltype(f(instance<T&>()))> {
    if (ptr == nullptr) {
      return nullptr;
    } else {
      return f(*ptr);
    }
  }

  template <typename Func>
  auto map(Func&& f) const -> Maybe<decltype(f(instance<const T&>()))> {
    if (ptr == nullptr) {
      return nullptr;
    } else {
      const T& ref = *ptr;
      return f(ref);
    }
  }

private:
  T* ptr;

  template <typename U>
  friend class Maybe;
  template <typename U>
  friend U* _::readMaybe(Maybe<U&>&& maybe);
  template <typename U>
  friend U* _::readMaybe(const Maybe<U&>& maybe);
};

// =======================================================================================
// ArrayPtr
//
// So common that we put it in common.h rather than array.h.

template <typename T>
class Array;

template <typename T>
class ArrayPtr: public DisallowConstCopyIfNotConst<T> {
  // A pointer to an array.  Includes a size.  Like any pointer, it doesn't own the target data,
  // and passing by value only copies the pointer, not the target.

public:
  inline constexpr ArrayPtr(): ptr(nullptr), size_(0) {}
  inline constexpr ArrayPtr(decltype(nullptr)): ptr(nullptr), size_(0) {}
  inline constexpr ArrayPtr(T* ptr KJ_LIFETIMEBOUND, size_t size): ptr(ptr), size_(size) {}
  inline constexpr ArrayPtr(T* begin KJ_LIFETIMEBOUND, T* end KJ_LIFETIMEBOUND)
      : ptr(begin), size_(end - begin) {}
  ArrayPtr<T>& operator=(Array<T>&&) = delete;
  ArrayPtr<T>& operator=(decltype(nullptr)) {
    ptr = nullptr;
    size_ = 0;
    return *this;
  }

#if __GNUC__ && !__clang__ && __GNUC__ >= 9
// GCC 9 added a warning when we take an initializer_list as a constructor parameter and save a
// pointer to its content in a class member. GCC apparently imagines we're going to do something
// dumb like this:
//     ArrayPtr<const int> ptr = { 1, 2, 3 };
//     foo(ptr[1]); // undefined behavior!
// Any KJ programmer should be able to recognize that this is UB, because an ArrayPtr does not own
// its content. That's not what this constructor is for, tohugh. This constructor is meant to allow
// code like this:
//     int foo(ArrayPtr<const int> p);
//     // ... later ...
//     foo({1, 2, 3});
// In this case, the initializer_list's backing array, like any temporary, lives until the end of
// the statement `foo({1, 2, 3});`. Therefore, it lives at least until the call to foo() has
// returned, which is exactly what we care about. This usage is fine! GCC is wrong to warn.
//
// Amusingly, Clang's implementation has a similar type that they call ArrayRef which apparently
// triggers this same GCC warning. My guess is that Clang will not introduce a similar warning
// given that it triggers on their own, legitimate code.
#pragma GCC diagnostic push
#pragma GCC diagnostic ignored "-Winit-list-lifetime"
#endif
  inline KJ_CONSTEXPR() ArrayPtr(
      ::std::initializer_list<RemoveConstOrDisable<T>> init KJ_LIFETIMEBOUND)
      : ptr(init.begin()), size_(init.size()) {}
#if __GNUC__ && !__clang__ && __GNUC__ >= 9
#pragma GCC diagnostic pop
#endif

  template <size_t size>
  inline constexpr ArrayPtr(KJ_LIFETIMEBOUND T (&native)[size]): ptr(native), size_(size) {
    // Construct an ArrayPtr from a native C-style array.
    //
    // We disable this constructor for const char arrays because otherwise you would be able to
    // implicitly convert a character literal to ArrayPtr<const char>, which sounds really great,
    // except that the NUL terminator would be included, which probably isn't what you intended.
    //
    // TODO(someday): Maybe we should support character literals but explicitly chop off the NUL
    //   terminator. This could do the wrong thing if someone tries to construct an
    //   ArrayPtr<const char> from a non-NUL-terminated char array, but evidence suggests that all
    //   real use cases are in fact intending to remove the NUL terminator. It's convenient to be
    //   able to specify ArrayPtr<const char> as a parameter type and be able to accept strings
    //   as input in addition to arrays. Currently, you'll need overloading to support string
    //   literals in this case, but if you overload StringPtr, then you'll find that several
    //   conversions (e.g. from String and from a literal char array) become ambiguous! You end up
    //   having to overload for literal char arrays specifically which is cumbersome.

    static_assert(!isSameType<T, const char>(),
        "Can't implicitly convert literal char array to ArrayPtr because we don't know if "
        "you meant to include the NUL terminator. We may change this in the future to "
        "automatically drop the NUL terminator. For now, try explicitly converting to StringPtr, "
        "which can in turn implicitly convert to ArrayPtr<const char>.");
    static_assert(!isSameType<T, const char16_t>(), "see above");
    static_assert(!isSameType<T, const char32_t>(), "see above");
  }

  inline operator ArrayPtr<const T>() const {
    return ArrayPtr<const T>(ptr, size_);
  }
  inline ArrayPtr<const T> asConst() const {
    return ArrayPtr<const T>(ptr, size_);
  }

  inline constexpr size_t size() const { return size_; }
  inline const T& operator[](size_t index) const {
    KJ_IREQUIRE(index < size_, "Out-of-bounds ArrayPtr access.");
    return ptr[index];
  }
  inline T& operator[](size_t index) {
    KJ_IREQUIRE(index < size_, "Out-of-bounds ArrayPtr access.");
    return ptr[index];
  }

  inline T* begin() { return ptr; }
  inline T* end() { return ptr + size_; }
  inline T& front() { return *ptr; }
  inline T& back() { return *(ptr + size_ - 1); }
  inline constexpr const T* begin() const { return ptr; }
  inline constexpr const T* end() const { return ptr + size_; }
  inline const T& front() const { return *ptr; }
  inline const T& back() const { return *(ptr + size_ - 1); }

  inline ArrayPtr<const T> slice(size_t start, size_t end) const {
    KJ_IREQUIRE(start <= end && end <= size_, "Out-of-bounds ArrayPtr::slice().");
    return ArrayPtr<const T>(ptr + start, end - start);
  }
  inline ArrayPtr slice(size_t start, size_t end) {
    KJ_IREQUIRE(start <= end && end <= size_, "Out-of-bounds ArrayPtr::slice().");
    return ArrayPtr(ptr + start, end - start);
  }

  inline ArrayPtr<PropagateConst<T, byte>> asBytes() const {
    // Reinterpret the array as a byte array. This is explicitly legal under C++ aliasing
    // rules.
    return { reinterpret_cast<PropagateConst<T, byte>*>(ptr), size_ * sizeof(T) };
  }
  inline ArrayPtr<PropagateConst<T, char>> asChars() const {
    // Reinterpret the array as a char array. This is explicitly legal under C++ aliasing
    // rules.
    return { reinterpret_cast<PropagateConst<T, char>*>(ptr), size_ * sizeof(T) };
  }

  inline bool operator==(decltype(nullptr)) const { return size_ == 0; }
  inline bool operator!=(decltype(nullptr)) const { return size_ != 0; }

  inline bool operator==(const ArrayPtr& other) const {
    if (size_ != other.size_) return false;
    for (size_t i = 0; i < size_; i++) {
      if (ptr[i] != other[i]) return false;
    }
    return true;
  }
  inline bool operator!=(const ArrayPtr& other) const { return !(*this == other); }

  template <typename U>
  inline bool operator==(const ArrayPtr<U>& other) const {
    if (size_ != other.size()) return false;
    for (size_t i = 0; i < size_; i++) {
      if (ptr[i] != other[i]) return false;
    }
    return true;
  }
  template <typename U>
  inline bool operator!=(const ArrayPtr<U>& other) const { return !(*this == other); }

  template <typename... Attachments>
  Array<T> attach(Attachments&&... attachments) const KJ_WARN_UNUSED_RESULT;
  // Like Array<T>::attach(), but also promotes an ArrayPtr to an Array. Generally the attachment
  // should be an object that actually owns the array that the ArrayPtr is pointing at.
  //
  // You must include kj/array.h to call this.

private:
  T* ptr;
  size_t size_;
};

template <typename T>
inline constexpr ArrayPtr<T> arrayPtr(T* ptr KJ_LIFETIMEBOUND, size_t size) {
  // Use this function to construct ArrayPtrs without writing out the type name.
  return ArrayPtr<T>(ptr, size);
}

template <typename T>
inline constexpr ArrayPtr<T> arrayPtr(T* begin KJ_LIFETIMEBOUND, T* end KJ_LIFETIMEBOUND) {
  // Use this function to construct ArrayPtrs without writing out the type name.
  return ArrayPtr<T>(begin, end);
}

// =======================================================================================
// Casts

template <typename To, typename From>
To implicitCast(From&& from) {
  // `implicitCast<T>(value)` casts `value` to type `T` only if the conversion is implicit.  Useful
  // for e.g. resolving ambiguous overloads without sacrificing type-safety.
  return kj::fwd<From>(from);
}

template <typename To, typename From>
Maybe<To&> dynamicDowncastIfAvailable(From& from) {
  // If RTTI is disabled, always returns nullptr.  Otherwise, works like dynamic_cast.  Useful
  // in situations where dynamic_cast could allow an optimization, but isn't strictly necessary
  // for correctness.  It is highly recommended that you try to arrange all your dynamic_casts
  // this way, as a dynamic_cast that is necessary for correctness implies a flaw in the interface
  // design.

  // Force a compile error if To is not a subtype of From.  Cross-casting is rare; if it is needed
  // we should have a separate cast function like dynamicCrosscastIfAvailable().
  if (false) {
    kj::implicitCast<From*>(kj::implicitCast<To*>(nullptr));
  }

#if KJ_NO_RTTI
  return nullptr;
#else
  return dynamic_cast<To*>(&from);
#endif
}

template <typename To, typename From>
To& downcast(From& from) {
  // Down-cast a value to a sub-type, asserting that the cast is valid.  In opt mode this is a
  // static_cast, but in debug mode (when RTTI is enabled) a dynamic_cast will be used to verify
  // that the value really has the requested type.

  // Force a compile error if To is not a subtype of From.
  if (false) {
    kj::implicitCast<From*>(kj::implicitCast<To*>(nullptr));
  }

#if !KJ_NO_RTTI
  KJ_IREQUIRE(dynamic_cast<To*>(&from) != nullptr, "Value cannot be downcast() to requested type.");
#endif

  return static_cast<To&>(from);
}

// =======================================================================================
// Defer

namespace _ {  // private

template <typename Func>
class Deferred {
public:
  inline Deferred(Func&& func): func(kj::fwd<Func>(func)), canceled(false) {}
  inline ~Deferred() noexcept(false) { if (!canceled) func(); }
  KJ_DISALLOW_COPY(Deferred);

  // This move constructor is usually optimized away by the compiler.
  inline Deferred(Deferred&& other): func(kj::fwd<Func>(other.func)), canceled(false) {
    other.canceled = true;
  }
private:
  Func func;
  bool canceled;
};

}  // namespace _ (private)

template <typename Func>
_::Deferred<Func> defer(Func&& func) {
  // Returns an object which will invoke the given functor in its destructor.  The object is not
  // copyable but is movable with the semantics you'd expect.  Since the return type is private,
  // you need to assign to an `auto` variable.
  //
  // The KJ_DEFER macro provides slightly more convenient syntax for the common case where you
  // want some code to run at current scope exit.

  return _::Deferred<Func>(kj::fwd<Func>(func));
}

#define KJ_DEFER(code) auto KJ_UNIQUE_NAME(_kjDefer) = ::kj::defer([&](){code;})
// Run the given code when the function exits, whether by return or exception.

}  // namespace kj

KJ_END_HEADER<|MERGE_RESOLUTION|>--- conflicted
+++ resolved
@@ -187,13 +187,6 @@
 #define KJ_UNLIKELY(condition) (condition)
 #endif
 
-// Prefer standard attributes, if available.
-#if defined(__has_cpp_attribute)
-#define KJ_HAS_CPP_ATTRIBUTE(x) __has_cpp_attribute(x)
-#else
-#define KJ_HAS_CPP_ATTRIBUTE(x) 0
-#endif
-
 #if defined(KJ_DEBUG) || __NO_INLINE__
 #define KJ_ALWAYS_INLINE(...) inline __VA_ARGS__
 // Don't force inline in debug mode.
@@ -255,10 +248,7 @@
 #if !defined(KJ_WARN_UNUSED_RESULT)
 #define KJ_WARN_UNUSED_RESULT __attribute__((warn_unused_result))
 #endif
-<<<<<<< HEAD
-#endif
-=======
->>>>>>> da823d63
+#endif
 
 #if KJ_HAS_CPP_ATTRIBUTE(clang::lifetimebound)
 // If this is generating too many false-positives, the user is responsible for disabling the
